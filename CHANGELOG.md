--- conflicted
+++ resolved
@@ -1,19 +1,9 @@
-<<<<<<< HEAD
 <a name="v1.2.5"></a>
 ### v1.2.5 (2018-02-16)
-=======
-<a name="v1.3.1"></a>
-### v1.3.1 (2018-02-16)
->>>>>>> 242a4b6f
 
 #### Bug Fixes
 
 * replace backslashes in pact dir path with forward slashes	 ([a1b5013](/../../commit/a1b5013))
-
-
-Do this to generate your change history
-
-  git log --pretty=format:'  * %h - %s (%an, %ad)'
 
 ### 1.2.4 (2017-10-30)
 * 80bbdcc - fix: remove unused dependency on rack-test (Beth Skurrie, Mon Oct 30 09:52:22 2017 +1100)
