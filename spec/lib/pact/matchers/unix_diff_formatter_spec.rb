--- conflicted
+++ resolved
@@ -64,11 +64,7 @@
           let(:diff) { [NoDiffAtIndex.new, Difference.new({name: 'Mary'}, "Joe"), NoDiffAtIndex.new] }
 
           it "displays '+' next to the incorrect values and '-' next to the missing ones" do
-<<<<<<< HEAD
-            expect(subject).to match /no difference at this index/
-=======
             expect(subject).to include "... ,"
->>>>>>> cc15c4d0
             expect(subject).to match /\-.*{/
             expect(subject).to match /\-.*}/
             expect(subject).to match /\-.*Mary/
@@ -77,11 +73,7 @@
           end
 
           it "doesn't display the no difference indicator as a change" do
-<<<<<<< HEAD
-            expect(subject).to match(/^\s+"<no difference at this index>",$/)
-=======
             expect(subject).to match(/^\s+... ,$/)
->>>>>>> cc15c4d0
           end
 
           it "generates the right number of lines, even with ActiveSupport loaded" do
@@ -174,11 +166,8 @@
         end
 
         context "with an unexpected index" do
-<<<<<<< HEAD
           let(:diff) { [NoDiffAtIndex.new, Difference.new(UnexpectedIndex.new, {name: 'Mary'})] }
-=======
-          let(:diff) { { some_array: [NoDiffIndicator.new, Difference.new(UnexpectedIndex.new, {name: 'Mary'})]} }
->>>>>>> cc15c4d0
+          let(:diff) { { some_array: [NoDiffAtIndex.new, Difference.new(UnexpectedIndex.new, {name: 'Mary'})]} }
 
           it "displays '+' next to the unexpected item" do
             expect(subject).to match /\+.*{/
@@ -187,17 +176,10 @@
             expect(subject).to match /\+.*Mary/
           end
 
-<<<<<<< HEAD
-          xit "doesn't mark the 'no difference' as a change" do
-            expect(subject).to match /#{NoDiffAtIndex.new.to_s},/
-            expect(subject).to_not match /\-.*#{NoDiffAtIndex.new.to_s}/
-            expect(subject).to_not match /\+.*#{NoDiffAtIndex.new.to_s}/
-=======
           it "doesn't mark the 'no difference' as a change" do
             expect(subject).to include "... ,"
             expect(subject).to_not match /\-.*\.\.\./
             expect(subject).to_not match /\+.*\.\.\./
->>>>>>> cc15c4d0
           end
 
           it "does not display the UnexpectedIndex" do
