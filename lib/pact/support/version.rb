module Pact
  module Support
<<<<<<< HEAD
    VERSION = "1.2.99.alpha.1"
=======
    VERSION = "1.4.0"
>>>>>>> 5c98b9fe
  end
end<|MERGE_RESOLUTION|>--- conflicted
+++ resolved
@@ -1,9 +1,5 @@
 module Pact
   module Support
-<<<<<<< HEAD
-    VERSION = "1.2.99.alpha.1"
-=======
     VERSION = "1.4.0"
->>>>>>> 5c98b9fe
   end
 end